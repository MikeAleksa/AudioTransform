# AudioTransform

AudioTransform is a package for modifying mono audio files for use in augmenting datasets of audio.

Operations:
* load/save audio data
* resample
* scale amplitude by a linear constant in [0.0, 1.0]
* adjust amplitude by a decibel amount
* normalize amplitude
* digitally clip amplitude
* pad with silence
* varispeed
* mix two audio files
* low-pass filter
* convolution reverb

# Installation

pip install -r requirements.txt

# How To

See `AugmentAudio.ipynb` for examples of how to process audio.

Note - transformations are applied to object itself allowing method chaining for complex signal chains.

If a transformation is only being applied temporarily (e.g. scaling amplitude during mixing) use the copy() method to create a new audio file to transform

Example:

```
audio1 = AudioFile('example1.wav')
audio2 = AudioFile('example2.wav')

# audio1 is mixed with (audio2 * 0.5) - after this operation, audio2 is now scaled by 0.5
audio1.mix(audio2.scale(0.5, relative_start=0.0))

# The following line will mix audio1 with (audio2 * 0.5) - audio2 remains unchanged by this operation
<<<<<<< HEAD
# The following line will mix audio1 with (audio2 * 0.5) - audio2 remains unchanged by this operation
audio1.mix(audio2.copy().scale(0.5), relative_start=0.0)
=======
audio1.mix(audio2.copy.scale(0.5), relative_start=0.0))
>>>>>>> 45c393d0
```

# TO-DO

* Stereo file processing
* Dynamic filtering<|MERGE_RESOLUTION|>--- conflicted
+++ resolved
@@ -5,8 +5,7 @@
 Operations:
 * load/save audio data
 * resample
-* scale amplitude by a linear constant in [0.0, 1.0]
-* adjust amplitude by a decibel amount
+* scale amplitude
 * normalize amplitude
 * digitally clip amplitude
 * pad with silence
@@ -37,12 +36,7 @@
 audio1.mix(audio2.scale(0.5, relative_start=0.0))
 
 # The following line will mix audio1 with (audio2 * 0.5) - audio2 remains unchanged by this operation
-<<<<<<< HEAD
-# The following line will mix audio1 with (audio2 * 0.5) - audio2 remains unchanged by this operation
-audio1.mix(audio2.copy().scale(0.5), relative_start=0.0)
-=======
 audio1.mix(audio2.copy.scale(0.5), relative_start=0.0))
->>>>>>> 45c393d0
 ```
 
 # TO-DO
